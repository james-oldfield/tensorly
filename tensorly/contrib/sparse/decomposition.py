<<<<<<< HEAD
from ...decomposition import tucker, partial_tucker, non_negative_tucker, parafac, non_negative_parafac
=======
from ...decomposition import (tucker, partial_tucker, non_negative_tucker,
                              parafac, non_negative_parafac)
>>>>>>> 3cbf815e
from .core import wrap

tucker = wrap(tucker)
partial_tucker = wrap(partial_tucker)
non_negative_tucker = wrap(non_negative_tucker)
parafac = wrap(parafac)
non_negative_parafac = wrap(non_negative_parafac)<|MERGE_RESOLUTION|>--- conflicted
+++ resolved
@@ -1,9 +1,5 @@
-<<<<<<< HEAD
-from ...decomposition import tucker, partial_tucker, non_negative_tucker, parafac, non_negative_parafac
-=======
 from ...decomposition import (tucker, partial_tucker, non_negative_tucker,
                               parafac, non_negative_parafac)
->>>>>>> 3cbf815e
 from .core import wrap
 
 tucker = wrap(tucker)
