--- conflicted
+++ resolved
@@ -99,21 +99,12 @@
         core = tl.tensor(rng.random_sample(rank), **tl.context(tensor))
         factors = [tl.tensor(rng.random_sample((tl.shape(tensor)[mode], rank[index])), **tl.context(tensor)) for (index, mode) in enumerate(modes)]
     else: 
-<<<<<<< HEAD
-        init_shape, init_rank = tl.tucker_tensor._validate_tucker_tensor(init)
-        if rank != init_rank:
-            raise ValueError(f'Got rank={rank} but an init Tucker tensor corresponding to rank {init_rank}.')
-        if tl.shape(tensor) != init_shape:
-            raise ValueError(f'Got a tensor of shape={tl.shape(tensor)} but an init Tucker tensor corresponding to shape={init_shape}.')
-
-=======
         # init_shape, init_rank = tl.tucker_tensor._validate_tucker_tensor(init)
         # if rank != init_rank:
         #     raise ValueError(f'Got rank={rank} but an init Tucker tensor corresponding to rank {init_rank}.')
         # if tl.shape(tensor) != init_shape:
         #     raise ValueError(f'Got a tensor of shape={tl.shape(tensor)} but an init Tucker tensor corresponding to shape={init_shape}.')
         # Not all factors have to be provided..
->>>>>>> 2dbd5822
         (core, factors) = init
 
     rec_errors = []
@@ -151,11 +142,7 @@
     return core, factors
 
 
-<<<<<<< HEAD
-def tucker(tensor, rank=None, ranks=None, fixed_core=False, n_iter_max=100, init='svd',
-=======
 def tucker(tensor, rank=None, ranks=None, fixed_factors=None, n_iter_max=100, init='svd',
->>>>>>> 2dbd5822
            svd='numpy_svd', tol=10e-5, random_state=None, mask=None, verbose=False):
     """Tucker decomposition via Higher Order Orthogonal Iteration (HOI)
 
@@ -169,14 +156,9 @@
             size of the core tensor, ``(len(ranks) == tensor.ndim)``
     rank : None or int
             number of components
-<<<<<<< HEAD
-    fixed_core : bool, default is False
-        if True, the core tensor is not updated
-=======
     fixed_factors : int list or None, default is None
         if not None, list of modes for which to keep the factors fixed.
         Only valid if a Tucker tensor is provided as init.
->>>>>>> 2dbd5822
     n_iter_max : int
                  maximum number of iteration
     init : {'svd', 'random'}, optional
@@ -202,12 +184,6 @@
     ----------
     .. [1] tl.G.Kolda and B.W.Bader, "Tensor Decompositions and Applications",
        SIAM REVIEW, vol. 51, n. 3, pp. 455-500, 2009.
-<<<<<<< HEAD
-    """
-    modes = list(range(tl.ndim(tensor)))
-    return partial_tucker(tensor, modes, rank=rank, ranks=ranks, fixed_core=fixed_core, n_iter_max=n_iter_max, init=init,
-                          svd=svd, tol=tol, random_state=random_state, mask=mask, verbose=verbose)
-=======
     """    
     if fixed_factors:
         try:
@@ -236,7 +212,6 @@
 
         return partial_tucker(tensor, modes, rank=rank, ranks=ranks, n_iter_max=n_iter_max, init=init,
                             svd=svd, tol=tol, random_state=random_state, mask=mask, verbose=verbose)
->>>>>>> 2dbd5822
 
 
 def non_negative_tucker(tensor, rank, n_iter_max=10, init='svd', tol=10e-5,
